--- conflicted
+++ resolved
@@ -67,6 +67,7 @@
         self, level: int, style: str, document: Document, add_paragraph_: Mock, paragraph_: Mock
     ):
         add_paragraph_.return_value = paragraph_
+        document = Document(None, None)
 
         paragraph = document.add_heading("Spam vs. Bacon", level)
 
@@ -202,19 +203,16 @@
 
         assert core_properties is core_properties_
 
-<<<<<<< HEAD
     def it_provides_access_to_its_inline_shapes(self, document_part_: Mock, inline_shapes_: Mock):
         document_part_.inline_shapes = inline_shapes_
         document = Document(cast(CT_Document, element("w:document")), document_part_)
 
-=======
     def it_provides_access_to_its_footnotes(self, footnotes_fixture):
         document, footnotes_ = footnotes_fixture
         assert document.footnotes is footnotes_
 
     def it_provides_access_to_its_inline_shapes(self, inline_shapes_fixture):
         document, inline_shapes_ = inline_shapes_fixture
->>>>>>> 1e1e814f
         assert document.inline_shapes is inline_shapes_
 
     def it_can_iterate_the_inner_content_of_the_document(
@@ -291,9 +289,21 @@
         section_.left_margin = 1500
         section_.right_margin = 1000
 
-<<<<<<< HEAD
         width = document._block_width
-=======
+
+        assert isinstance(width, Length)
+        assert width == 3500
+
+    # -- fixtures --------------------------------------------------------------------------------
+
+    @pytest.fixture
+    def add_paragraph_(self, request: FixtureRequest):
+        return method_mock(request, Document, "add_paragraph")
+
+    @pytest.fixture
+    def _Body_(self, request: FixtureRequest):
+        return class_mock(request, "docx.document._Body")
+
     @pytest.fixture(
         params=[
             (
@@ -315,26 +325,6 @@
         return document, footnotes
 
     @pytest.fixture
-    def inline_shapes_fixture(self, document_part_, inline_shapes_):
-        document = Document(None, document_part_)
-        document_part_.inline_shapes = inline_shapes_
-        return document, inline_shapes_
->>>>>>> 1e1e814f
-
-        assert isinstance(width, Length)
-        assert width == 3500
-
-    # -- fixtures --------------------------------------------------------------------------------
-
-    @pytest.fixture
-    def add_paragraph_(self, request: FixtureRequest):
-        return method_mock(request, Document, "add_paragraph")
-
-    @pytest.fixture
-    def _Body_(self, request: FixtureRequest):
-        return class_mock(request, "docx.document._Body")
-
-    @pytest.fixture
     def body_(self, request: FixtureRequest):
         return instance_mock(request, _Body)
 
