"""|DocumentPart| and closely related objects."""

from __future__ import annotations

from typing import IO, TYPE_CHECKING, cast

from docx.document import Document
from docx.opc.constants import RELATIONSHIP_TYPE as RT
<<<<<<< HEAD
from docx.parts.comments import CommentsPart
=======
from docx.parts.footnotes import FootnotesPart
>>>>>>> 1e1e814f
from docx.parts.hdrftr import FooterPart, HeaderPart
from docx.parts.numbering import NumberingPart
from docx.parts.settings import SettingsPart
from docx.parts.story import StoryPart
from docx.parts.styles import StylesPart
from docx.shape import InlineShapes
from docx.shared import lazyproperty

if TYPE_CHECKING:
    from docx.comments import Comments
    from docx.enum.style import WD_STYLE_TYPE
    from docx.opc.coreprops import CoreProperties
    from docx.settings import Settings
    from docx.styles.style import BaseStyle


class DocumentPart(StoryPart):
    """Main document part of a WordprocessingML (WML) package, aka a .docx file.

    Acts as broker to other parts such as image, core properties, and style parts. It
    also acts as a convenient delegate when a mid-document object needs a service
    involving a remote ancestor. The `Parented.part` property inherited by many content
    objects provides access to this part object for that purpose.
    """

    def add_footer_part(self):
        """Return (footer_part, rId) pair for newly-created footer part."""
        footer_part = FooterPart.new(self.package)
        rId = self.relate_to(footer_part, RT.FOOTER)
        return footer_part, rId

    def add_header_part(self):
        """Return (header_part, rId) pair for newly-created header part."""
        header_part = HeaderPart.new(self.package)
        rId = self.relate_to(header_part, RT.HEADER)
        return header_part, rId

    @property
    def comments(self) -> Comments:
        """|Comments| object providing access to the comments added to this document."""
        return self._comments_part.comments

    @property
    def core_properties(self) -> CoreProperties:
        """A |CoreProperties| object providing read/write access to the core properties
        of this document."""
        return self.package.core_properties

    @property
    def document(self):
        """A |Document| object providing access to the content of this document."""
        return Document(self._element, self)

    def drop_header_part(self, rId: str) -> None:
        """Remove related header part identified by `rId`."""
        self.drop_rel(rId)

    def footer_part(self, rId: str):
        """Return |FooterPart| related by `rId`."""
        return self.related_parts[rId]

    @property
    def footnotes(self):
        """
        A |Footnotes| object providing access to the footnotes in the footnotes part
        of this document.
        """
        return self._footnotes_part.footnotes

    def get_style(self, style_id: str | None, style_type: WD_STYLE_TYPE) -> BaseStyle:
        """Return the style in this document matching `style_id`.

        Returns the default style for `style_type` if `style_id` is |None| or does not
        match a defined style of `style_type`.
        """
        return self.styles.get_by_id(style_id, style_type)

    def get_style_id(self, style_or_name, style_type):
        """Return the style_id (|str|) of the style of `style_type` matching
        `style_or_name`.

        Returns |None| if the style resolves to the default style for `style_type` or if
        `style_or_name` is itself |None|. Raises if `style_or_name` is a style of the
        wrong type or names a style not present in the document.
        """
        return self.styles.get_style_id(style_or_name, style_type)

    def header_part(self, rId: str):
        """Return |HeaderPart| related by `rId`."""
        return self.related_parts[rId]

    @lazyproperty
    def inline_shapes(self):
        """The |InlineShapes| instance containing the inline shapes in the document."""
        return InlineShapes(self._element.body, self)

    @lazyproperty
    def numbering_part(self) -> NumberingPart:
        """A |NumberingPart| object providing access to the numbering definitions for this document.

        Creates an empty numbering part if one is not present.
        """
        try:
            return cast(NumberingPart, self.part_related_by(RT.NUMBERING))
        except KeyError:
            numbering_part = NumberingPart.new()
            self.relate_to(numbering_part, RT.NUMBERING)
            return numbering_part

    def save(self, path_or_stream: str | IO[bytes]):
        """Save this document to `path_or_stream`, which can be either a path to a
        filesystem location (a string) or a file-like object."""
        self.package.save(path_or_stream)

    @property
    def settings(self) -> Settings:
        """A |Settings| object providing access to the settings in the settings part of
        this document."""
        return self._settings_part.settings

    @property
    def styles(self):
        """A |Styles| object providing access to the styles in the styles part of this
        document."""
        return self._styles_part.styles

    @property
<<<<<<< HEAD
    def _comments_part(self) -> CommentsPart:
        """A |CommentsPart| object providing access to the comments added to this document.

        Creates a default comments part if one is not present.
        """
        try:
            return cast(CommentsPart, self.part_related_by(RT.COMMENTS))
        except KeyError:
            assert self.package is not None
            comments_part = CommentsPart.default(self.package)
            self.relate_to(comments_part, RT.COMMENTS)
            return comments_part
=======
    def _footnotes_part(self):
        """
        Instance of |FootnotesPart| for this document. Creates an empty footnotes
        part if one is not present.
        """
        try:
            return self.part_related_by(RT.FOOTNOTES)
        except KeyError:
            footnotes_part = FootnotesPart.default(self.package)
            self.relate_to(footnotes_part, RT.FOOTNOTES)
            return footnotes_part
>>>>>>> 1e1e814f

    @property
    def _settings_part(self) -> SettingsPart:
        """A |SettingsPart| object providing access to the document-level settings for
        this document.

        Creates a default settings part if one is not present.
        """
        try:
            return cast(SettingsPart, self.part_related_by(RT.SETTINGS))
        except KeyError:
            settings_part = SettingsPart.default(self.package)
            self.relate_to(settings_part, RT.SETTINGS)
            return settings_part

    @property
    def _styles_part(self) -> StylesPart:
        """Instance of |StylesPart| for this document.

        Creates an empty styles part if one is not present.
        """
        try:
            return cast(StylesPart, self.part_related_by(RT.STYLES))
        except KeyError:
            package = self.package
            assert package is not None
            styles_part = StylesPart.default(package)
            self.relate_to(styles_part, RT.STYLES)
            return styles_part<|MERGE_RESOLUTION|>--- conflicted
+++ resolved
@@ -6,11 +6,8 @@
 
 from docx.document import Document
 from docx.opc.constants import RELATIONSHIP_TYPE as RT
-<<<<<<< HEAD
+from docx.parts.footnotes import FootnotesPart
 from docx.parts.comments import CommentsPart
-=======
-from docx.parts.footnotes import FootnotesPart
->>>>>>> 1e1e814f
 from docx.parts.hdrftr import FooterPart, HeaderPart
 from docx.parts.numbering import NumberingPart
 from docx.parts.settings import SettingsPart
@@ -138,7 +135,6 @@
         return self._styles_part.styles
 
     @property
-<<<<<<< HEAD
     def _comments_part(self) -> CommentsPart:
         """A |CommentsPart| object providing access to the comments added to this document.
 
@@ -151,7 +147,8 @@
             comments_part = CommentsPart.default(self.package)
             self.relate_to(comments_part, RT.COMMENTS)
             return comments_part
-=======
+
+    @property
     def _footnotes_part(self):
         """
         Instance of |FootnotesPart| for this document. Creates an empty footnotes
@@ -163,7 +160,6 @@
             footnotes_part = FootnotesPart.default(self.package)
             self.relate_to(footnotes_part, RT.FOOTNOTES)
             return footnotes_part
->>>>>>> 1e1e814f
 
     @property
     def _settings_part(self) -> SettingsPart:
